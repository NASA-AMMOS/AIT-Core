--- conflicted
+++ resolved
@@ -33,12 +33,8 @@
     def test_ymlfile_setter(self, yaml_load_mock):
         yp = val.YAMLProcessor()
         assert yaml_load_mock.call_count == 0
-<<<<<<< HEAD
         ymlfile = 'something that is not None'
         yp.load(ymlfile)
-=======
-        yp.ymlfile = 'something that is not None'
->>>>>>> 71ab8c6a
         assert yaml_load_mock.call_count == 1
 
     @mock.patch('bliss.core.val.YAMLProcessor.process')
