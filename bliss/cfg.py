# Copyright 2013 California Institute of Technology.  ALL RIGHTS RESERVED.
# U.S. Government Sponsorship acknowledged.

"""
BLISS Configuration

The bliss.config module provides classes and functions to manage
(re)configurable aspects of BLISS via a YAML configuration file.

"""

import os
import platform
import sys

import yaml

import logging

log = logging.getLogger('bliss')

def expandConfigPaths (config, prefix=None, *keys):
    """Updates all relative configuration paths in dictionary config,
    which contain a key in keys, by prepending prefix.

    If keys is is omitted, it defaults to 'directory', 'file',
    'filename', 'path', 'pathname'.

    See expandPath().
    """
    if len(keys) == 0:
        keys = 'directory', 'file', 'filename', 'path', 'pathname'

    for name, value in config.items():
        if name in keys and type(name) is str:
            config[name] = expandPath(value, prefix)
        elif type(value) is dict:
            expandConfigPaths(value, prefix, *keys)


def expandPath (pathname, prefix=None):
    """Return pathname as an absolute path, either expanded by the users
    home directory ("~") or with prefix prepended.
    """
    if prefix is None:
        prefix = ''

    expanded = pathname

    if pathname[0] == '~':
        expanded = os.path.expanduser(pathname)
    elif pathname[0] != '/':
        expanded = os.path.join(prefix, pathname)

    return os.path.abspath(expanded)


def flatten (d, *keys):
    """Flattens the dictionary d by merging keys in order such that later
    keys take precedence over earlier keys.

    """
    flat = { }

    for k in keys:
        flat = merge(flat, d.pop(k, { }))

    return flat


def loadYAML (filename=None, data=None):
    """Loads either the given YAML configuration file or YAML data.

    Returns None if there was an error reading from the configuration
    file and logs an error message via bliss.log.error().
    """
    config = None

    try:
        if filename:
            data = open(filename, 'rt')

        config = yaml.load(data)

        if type(data) is file:
            data.close()
    except IOError, e:
        msg = 'Could not read BLISS configuration file "%s": %s'
        log.error(msg, filename, str(e))

    return config


def merge (d, o):
    """Recursively merges keys from o into d and returns d."""
    for k in o.keys():
        if type(o[k]) is dict and k in d:
            merge(d[k], o[k])
        else:
            d[k] = o[k]
    return d


class BlissConfig (object):
    """BlissConfig

    A BlissConfig object holds configuration parameters read from a
    YAML configuration file.  The YAML data structure has three levels
    of parameters, in order: defaults, platform-specific, and
    host-specific, each taking precedence over the previous one.

    NOTE: The platform string is Python's sys.platform, i.e. 'linux2',
    'darwin', 'win32'.
    """
    _ROOT_DIR = os.path.abspath(os.environ.get('BLISS_ROOT', os.getcwd()))

    if 'BLISS_ROOT' not in os.environ:
        log.warning('BLISS_ROOT not set.  Defaulting to "%s"' % _ROOT_DIR)


    def __init__ (self, filename=None, data=None, config=None):
        """Creates a new BlissConfig object with configuration data read from
        the given YAML configuration file or passed-in via the given
        config dictionary.

        If filename and data are not given, it defaults to the following in
        order depending on the presence of environment variables::

            ${BLISS_CONFIG}
            ${BLISS_ROOT}/config/config.yaml
            /current_work_directory/config/config.yaml

        """
        self._filename = None

        if data is None and filename is None:
<<<<<<< HEAD
            filename = self.getDefaultFilename()
            # if 'BLISS_CONFIG' in os.environ:
            #     filename = os.path.abspath(os.environ.get('BLISS_CONFIG'))
            # else:
            #     msg = 'BLISS_CONFIG not set. Falling back to BLISS_ROOT or CWD'
            #     log.warn(msg)
            #     filename = os.path.join(self._directory, 'config.yaml')
=======
            if 'BLISS_CONFIG' in os.environ:
                filename = os.path.abspath(os.environ.get('BLISS_CONFIG'))
            else:
                msg = 'BLISS_CONFIG not set. Falling back to BLISS_ROOT or CWD'
                log.warning(msg)
                filename = os.path.join(self._directory, 'config.yaml')
>>>>>>> 0eef816d

        if config is None:
            self.reload(filename, data)
        else:
            self._config   = config
            self._filename = filename


    def __contains__ (self, name):
        """Returns True if name is in this BlissConfig, False otherwise."""
        return name in self._config


    def __eq__ (self, other):
        return isinstance(other, BlissConfig) and self._config == other._config


    def __ne__ (self, other):
        return not self == other


    def __getattr__ (self, name):
        """Returns the attribute value BlissConfig.name."""
        if name not in self:
            raise AttributeError('No attribute "%s" in BlissConfig.' % name)
        return self._getattr_(name)


    def __getitem__ (self, name):
        """Returns the value of BlissConfig[name]."""
        if name not in self:
            raise KeyError('No key "%s" in BlissConfig.' % name)
        return self._getattr_(name)


    def __repr__ (self):
        """Return a printable representation of this BlissConfig."""
        args = [ ]

        if self._filename:
            args.append('filename="%s"' % self._filename)

        args.append('data=%s' % self._config)
        return '%s(%s)' % (self.__class__.__name__, ', '.join(args))


    def __str__ (self):
        """Return a string representation of this BlissConfig."""
        return self.__repr__()


    def _getattr_ (self, name):
        """Internal method.  Used by __getattr__() and __getitem__()."""
        value = self._config.get(name)

        if type(value) is dict:
            value = BlissConfig(self._filename, config=value)

        return value


    @property
    def _directory (self):
        """The directory for this BlissConfig."""
        if self._filename is None:
            return os.path.join(self._ROOT_DIR, 'config')
        else:
            return os.path.dirname(self._filename)


    @property
    def _hostname (self):
        """The hostname for this BlissConfig."""
        return platform.node().split('.')[0]


    @property
    def _platform (self):
        """The platform for this BlissConfig."""
        return sys.platform


    def reload (self, filename=None, data=None):
        """Reloads the a BLISS configuration.

        The BLISS configuration is automatically loaded when the BLISS
        package is first imported.  To replace the configuration, call
        reload() (defaults to the current config.filename) or
        reload(new_filename).
        """
        if data is None and filename is None:
            filename = self._filename

        self._config   = loadYAML(filename, data)
        self._filename = filename

        if self._config is not None:
            keys         = 'default', self._platform, self._hostname
            self._config = flatten(self._config, *keys)
            expandConfigPaths(self._config, self._directory)
        else:
            self._config = { }


    def getDefaultFilename(self):
        if 'BLISS_CONFIG' in os.environ:
            filename = os.path.abspath(os.environ.get('BLISS_CONFIG'))
        else:
            msg = 'BLISS_CONFIG not set. Falling back to BLISS_ROOT or CWD'
            log.warn(msg)
            filename = os.path.join(self._directory, 'config.yaml')

        return filename<|MERGE_RESOLUTION|>--- conflicted
+++ resolved
@@ -134,22 +134,12 @@
         self._filename = None
 
         if data is None and filename is None:
-<<<<<<< HEAD
-            filename = self.getDefaultFilename()
-            # if 'BLISS_CONFIG' in os.environ:
-            #     filename = os.path.abspath(os.environ.get('BLISS_CONFIG'))
-            # else:
-            #     msg = 'BLISS_CONFIG not set. Falling back to BLISS_ROOT or CWD'
-            #     log.warn(msg)
-            #     filename = os.path.join(self._directory, 'config.yaml')
-=======
             if 'BLISS_CONFIG' in os.environ:
                 filename = os.path.abspath(os.environ.get('BLISS_CONFIG'))
             else:
                 msg = 'BLISS_CONFIG not set. Falling back to BLISS_ROOT or CWD'
                 log.warning(msg)
                 filename = os.path.join(self._directory, 'config.yaml')
->>>>>>> 0eef816d
 
         if config is None:
             self.reload(filename, data)
