#!/usr/bin/env python2.7

# Advanced Multi-Mission Operations System (AMMOS) Instrument Toolkit (AIT)
# Bespoke Link to Instruments and Small Satellites (BLISS)
#
# Copyright 2013, by the California Institute of Technology. ALL RIGHTS
# RESERVED. United States Government Sponsorship acknowledged. Any
# commercial use must be negotiated with the Office of Technology Transfer
# at the California Institute of Technology.
#
# This software may be subject to U.S. export control laws. By accepting
# this software, the user agrees to comply with all applicable U.S. export
# laws and regulations. User has the responsibility to obtain export licenses,
# or other export authority as may be required before exporting such
# information to foreign countries or providing access to foreign persons.

"""
AIT Utilities

The ait.core.util module provides general utility functions.
"""

import os
import pydoc
import stat
import sys
import time
import zlib

import pickle

import ait
from ait.core import log


class ObjectCache(object):
    def __init__(self, filename, loader):
        """Creates a new ObjectCache

        Caches the Python object returned by loader(filename), using
        Python's pickle object serialization mechanism.  An ObjectCache
        is useful when loader(filename) is slow.

        The result of loader(filename) is cached to cachename, the
        basename of filename with a '.pkl' extension.

        Use the load() method to load, either via loader(filename) or
        the pickled cache file, whichever was modified most recently.
        """
        self._loader = loader
        self._dict = None
        self._filename = filename
        self._cachename = os.path.splitext(filename)[0] + ".pkl"

    @property
    def cachename(self):
        """The pickled cache filename"""
        return self._cachename

    @property
    def dirty(self):
        """True if the pickle cache needs to be updated, False to use pickle binary"""
        return self.check_yaml_timestamps(self.filename, self.cachename)

    @property
    def filename(self):
        """The filename to cache via loader(filename)"""
        return self._filename

    def cache(self):
        """Caches the result of loader(filename) to cachename."""
        msg = 'Saving updates from more recent "%s" to "%s"'
        log.info(msg, self.filename, self.cachename)
        with open(self.cachename, "wb") as output:
            pickle.dump(self._dict, output, -1)

    def check_yaml_timestamps(self, yaml_file_name, cache_name):
        """
        Checks YAML configuration file timestamp and any 'included' YAML configuration file
        timestamps against the pickle cache file.
        The term 'dirty' means that a yaml file has a more recent timestamp than the pickle
        cache file.  If a file is found to be dirty the response will indicate that a new
        pickle cache file must be generated.  As soon as one file is found to be 'dirty'
        the flag indicating 'dirty' will be returned.  If a file_name is found to be 'clean'
        the pickle binary will be loaded.

        param yaml_file_name: str
            Name of the yaml configuration file to be tested
        param cache_name: str
            Filename with path to the cached pickle file for this config file.

        return: boolean
            True/False indicating 'dirty' (update pickle cache)

        """

        # If no pickle cache exists return True to make a new one.
        if not os.path.exists(cache_name):
            log.debug(f'No pickle cache exists, make a new one')
            return True
        # Has the yaml config file has been modified since the creation of the pickle cache
        if os.path.getmtime(yaml_file_name) > os.path.getmtime(cache_name):
<<<<<<< HEAD
=======
            log.debug(f'{yaml_file_name} modified - make a new pickle cash')
>>>>>>> 347af0f9
            return True
        # Get the directory of the yaml config file to be parsed
        dir_name = os.path.dirname(yaml_file_name)
        # Open the yaml config file to look for '!includes' to be tested on the next iteration
        with open(yaml_file_name, "r") as file:
            try:
                for line in file:
                    if not line.strip().startswith("#") and "!include" in line:
                        check = self.check_yaml_timestamps(
                            os.path.join(dir_name, line.strip().split(" ")[2]), cache_name)
                        if check:
                            return True
            except RecursionError as e:   # TODO Python 3.7 does not catch this error.
                print(f'ERROR: {e}: Infinite loop: check that yaml config files are not looping '
                      f'back and forth to one another thought the "!include" statements.')
<<<<<<< HEAD
=======
        log.debug('Load pickle binary.')
>>>>>>> 347af0f9
        return False

    def load(self):
        """Loads the Python object

        Loads the Python object, either via loader(filename) or the
        pickled cache file, whichever was modified most recently.
        """

        if self._dict is None:
            if self.dirty:
                self._dict = self._loader(self.filename)
                self.cache()
            else:
                with open(self.cachename, "rb") as stream:
                    self._dict = pickle.load(stream)

        return self._dict


if sys.platform == "win32":
    # On Windows, the best timer is time.clock
    timer = time.clock
else:
    # On most other platforms the best timer is time.time
    timer = time.time


def __init_extensions__(modname, modsyms):  # noqa
    """Initializes a module (given its name and :func:`globals()` symbol
    table) for AIT extensions.

    For every Python class defined in the given module, a
    `createXXX()`` function is added to the module (where XXX is the
    classname).  By default, the function calls the ``XXX()``
    constructor and returns a new instance of that class.  However, if
    AIT extensions are defined in ``config.yaml`` those extension
    classes are instantiated instead.  For example, with the following
    ``config.yaml``:

        .. code-block:: python
           extensions:
               ait.core.cmd.Cmd: FooCmd

    Anywhere AIT would create a :class:`Cmd` object (via
    :func:`createCmd()`) it will now create a ``FooCmd`` object
    instead.  Note: ``FooCmd`` should adhere to the same interface as
    :class:`ait.core.cmd.Cmd` (and probably inherit from it).
    """

    def createFunc(cls, extname):  # noqa
        """Creates and returns a new ``createXXX()`` function to instantiate
        either the given class by class object (*cls*) or extension
        class name (*extname*).

        In the case of an extension class name, the first time the
        returned ``createXXX()`` is called, it attempts to lookup and
        load the class.  Thereafter, the loaded class is cached for
        subsequent calls.
        """

        def create(*args, **kwargs):
            if create.cls is None:
                parts = extname.rsplit(".", 1)
                if len(parts) > 1:
                    modname, clsname = parts
                    module = pydoc.locate(modname)
                    if module is None:
                        raise ImportError("No module named %d" % modname)
                    create.cls = getattr(module, clsname)
                if create.cls is None:
                    raise ImportError("No class named %s" % extname)
            return create.cls(*args, **kwargs)

        create.cls = cls
        return create

    extensions = ait.config.get("extensions", None)

    for clsname, cls in modsyms.copy().items():
        if not isinstance(cls, type):
            continue

        extname = None

        if extensions:
            extname = extensions.get(modname + "." + clsname, None)

            if extname:
                cls = None
                values = modname, clsname, extname
                log.info("Replacing %s.%s with custom extension: %s" % values)

        modsyms["create" + clsname] = createFunc(cls, extname)  # noqa


def __load_functions__(symtbl):  # noqa
    """Loads all Python functions from the module specified in the
    ``functions`` configuration parameter (in config.yaml) into the given
    symbol table (Python dictionary).
    """
    modname = ait.config.get("functions", None)

    if modname:
        module = pydoc.locate(modname)

        if module is None:
            msg = "No module named %d (from config.yaml functions: parameter)"
            raise ImportError(msg % modname)

        for name in dir(module):
            func = getattr(module, name)
            if callable(func):
                symtbl[name] = func


def crc32File(filename, skip=0):  # noqa
    """Computes the CRC-32 of the contents of filename, optionally
    skipping a certain number of bytes at the beginning of the file.
    """
    with open(filename, "rb") as stream:
        _ = stream.read(skip)
        return zlib.crc32(stream.read()) & 0xFFFFFFFF


def endianSwapU16(bytes):  # noqa
    """Swaps pairs of bytes (16-bit words) in the given bytearray."""
    for b in range(0, len(bytes), 2):
        bytes[b], bytes[b + 1] = bytes[b + 1], bytes[b]
    return bytes


def setDictDefaults(d, defaults):  # noqa
    """Sets all defaults for the given dictionary to those contained in a
    second defaults dictionary.  This convenience method calls:

      d.setdefault(key, value)

    for each key and value in the given defaults dictionary.
    """
    for key, val in defaults.items():
        d.setdefault(key, val)

    return d


def getDefaultDict(modname, config_key, loader, reload=False, filename=None):  # noqa
    """Returns default AIT dictonary for modname

    This helper function encapulates the core logic necessary to
    (re)load, cache (via util.ObjectCache), and return the default
    dictionary.  For example, in ait.core.cmd:

    def getDefaultDict(reload=False):
        return ait.util.getDefaultDict(__name__, 'cmddict', CmdDict, reload)
    """
    module = sys.modules[modname]
    default = getattr(module, "DefaultDict", None)

    if filename is None:
        filename = ait.config.get(f"{config_key}.filename", None)

    if filename is not None and (default is None or reload is True):
        try:
            default = ObjectCache(filename, loader).load()
            setattr(module, "DefaultDict", default)  # noqa
        except IOError as e:
            msg = 'Could not load default %s "%s": %s'
            log.error(msg, config_key, filename, str(e))

    return default or loader()


def getFileSize(filename):  # noqa
    """Returns the size of filename in bytes."""
    return os.stat(filename)[stat.ST_SIZE]


def toBCD(n):  # noqa
    """Converts the number n into Binary Coded Decimal."""
    bcd = 0
    bits = 0

    while True:
        n, r = divmod(n, 10)
        bcd |= r << bits
        if n == 0:
            break
        bits += 4

    return bcd


def toFloat(str, default=None):  # noqa
    """toFloat(str[, default]) -> float | default

    Converts the given string to a floating-point value.  If the
    string could not be converted, default (None) is returned.

    NOTE: This method is *significantly* more effecient than
    toNumber() as it only attempts to parse floating-point numbers,
    not integers or hexadecimal numbers.

    Examples:

    >>> f = toFloat("4.2")
    >>> assert type(f) is float and f == 4.2

    >>> f = toFloat("UNDEFINED", 999.9)
    >>> assert type(f) is float and f == 999.9

    >>> f = toFloat("Foo")
    >>> assert f is None
    """
    value = default

    try:
        value = float(str)
    except ValueError:
        pass

    return value


def toNumber(str, default=None):  # noqa
    """toNumber(str[, default]) -> integer | float | default

    Converts the given string to a numeric value.  The string may be a
    hexadecimal, integer, or floating number.  If string could not be
    converted, default (None) is returned.

    Examples:

    >>> n = toNumber("0x2A")
    >>> assert type(n) is int and n == 42

    >>> n = toNumber("42")
    >>> assert type(n) is int and n == 42

    >>> n = toNumber("42.0")
    >>> assert type(n) is float and n == 42.0

    >>> n = toNumber("Foo", 42)
    >>> assert type(n) is int and n == 42

    >>> n = toNumber("Foo")
    >>> assert n is None
    """
    value = default

    try:
        if str.startswith("0x"):
            value = int(str, 16)
        else:
            try:
                value = int(str)
            except ValueError:
                value = float(str)
    except ValueError:
        pass

    return value


def toNumberOrStr(str):  # noqa
    """toNumberOrStr(str) -> integer | float | string

    Converts the given string to a numeric value, if possible. Otherwise
    returns the input string
    """
    return toNumber(str, str)


def toRepr(obj):  # noqa
    """toRepr(obj) -> string

    Converts the Python object to a string representation of the kind
    often returned by a class __repr__() method.
    """
    args = []
    names = []

    if hasattr(obj, "__dict__"):
        names += getattr(obj, "__dict__").keys()  # noqa
    if hasattr(obj, "__slots__"):
        names += getattr(obj, "__slots__")  # noqa

    for name in names:
        value = getattr(obj, name)
        if value is not None:
            if type(value) is str:
                if len(value) > 32:
                    value = value[0:32] + "..."
                value = "'" + value + "'"
        args.append("%s=%s" % (name, str(value)))

    return "%s(%s)" % (obj.__class__.__name__, ", ".join(args))


def toStringDuration(duration):  # noqa
    """Returns a description of the given duration in the most appropriate
    units (e.g. seconds, ms, us, or ns).
    """

    table = (("%dms", 1e-3, 1e3), ("%d\u03BCs", 1e-6, 1e6), ("%dns", 1e-9, 1e9))

    if duration > 1:
        return "%fs" % duration

    for format, threshold, factor in table:
        if duration > threshold:
            return format % int(duration * factor)

    return "%fs" % duration


def expandPath(pathname, prefix=None):  # noqa
    """Return pathname as an absolute path, either expanded by the users
    home directory ("~") or with prefix prepended.
    """
    if prefix is None:
        prefix = ""

    expanded = pathname

    if pathname[0] == "~":
        expanded = os.path.expanduser(pathname)
    elif pathname[0] != "/":
        expanded = os.path.join(prefix, pathname)

    return os.path.abspath(expanded)


def listAllFiles(directory, suffix=None, abspath=False):  # noqa
    """Returns the list of all files within the input directory and
    all subdirectories.
    """
    files = []

    directory = expandPath(directory)

    for dirpath, _dirnames, filenames in os.walk(directory, followlinks=True):
        if suffix:
            filenames = [f for f in filenames if f.endswith(suffix)]

        for filename in filenames:
            filepath = os.path.join(dirpath, filename)
            if not abspath:
                filepath = os.path.relpath(filepath, start=directory)

            files.append(filepath)

    return files


class YAMLValidationError(Exception):
    def __init__(self, arg):
        # Set some exception infomation
        self.message = arg

        log.error(self.message)


class YAMLError(Exception):
    def __init__(self, arg):
        # Set some exception infomation
        self.message = arg

        log.error(self.message)<|MERGE_RESOLUTION|>--- conflicted
+++ resolved
@@ -100,10 +100,7 @@
             return True
         # Has the yaml config file has been modified since the creation of the pickle cache
         if os.path.getmtime(yaml_file_name) > os.path.getmtime(cache_name):
-<<<<<<< HEAD
-=======
             log.debug(f'{yaml_file_name} modified - make a new pickle cash')
->>>>>>> 347af0f9
             return True
         # Get the directory of the yaml config file to be parsed
         dir_name = os.path.dirname(yaml_file_name)
@@ -119,10 +116,7 @@
             except RecursionError as e:   # TODO Python 3.7 does not catch this error.
                 print(f'ERROR: {e}: Infinite loop: check that yaml config files are not looping '
                       f'back and forth to one another thought the "!include" statements.')
-<<<<<<< HEAD
-=======
         log.debug('Load pickle binary.')
->>>>>>> 347af0f9
         return False
 
     def load(self):
