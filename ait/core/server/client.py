import gevent.monkey
import gevent.server as gs
import gevent.socket

gevent.monkey.patch_all()

import zmq.green as zmq
import socket

import ait.core
from ait.core import log
import ait.core.server.utils as utils


class ZMQClient(object):
    """
    This is the base ZeroMQ client class that all streams and plugins
    inherit from. It opens a ZMQ PUB socket to publish messages to
    and publishes to it.
    """

    def __init__(
        self,
        zmq_context,
        zmq_proxy_xsub_url=ait.SERVER_DEFAULT_XSUB_URL,
        zmq_proxy_xpub_url=ait.SERVER_DEFAULT_XPUB_URL,
        **kwargs,
    ):
        self.context = zmq_context
        # open PUB socket & connect to broker
        self.pub = self.context.socket(zmq.PUB)
        self.pub.connect(zmq_proxy_xsub_url.replace("*", "localhost"))
        if "listener" in kwargs and isinstance(kwargs["listener"], int):
            kwargs["listener"] = "127.0.0.1:" + str(kwargs["listener"])
<<<<<<< HEAD
        # if "listener" in kwargs and isinstance(kwargs["listener"], str):
        #     kwargs["listener"] = kwargs["listener"]
=======
>>>>>>> 61001eda
        # calls gevent.Greenlet or gs.DatagramServer __init__
        super(ZMQClient, self).__init__(**kwargs)

    def publish(self, msg, topic=None):
        """
        Publishes input message with client name as the topic if the
        topic parameter is not provided.

        Publishes input message with topic as the topic if the
        topic parameter is provided. Topic can be an arbitrary string.
        """
        if not topic:
            topic = self.name
        msg = utils.encode_message(topic, msg)
        if msg is None:
            log.error(f"{self} unable to encode msg {msg} for send.")
            return

        self.pub.send_multipart(msg)
        log.debug("Published message from {}".format(self))

    def process(self, input_data, topic=None):
        """This method must be implemented by all streams and plugins that
        inherit from ZMQClient. It is called whenever a message is received.

        Params:
            input_data:  message received by client
            topic:       name of component message received from, if received
                         through ZeroMQ
        Raises:
            NotImplementedError since not implemented in base parent class
        """
        raise (
            NotImplementedError(
                "This method must be implemented in all " "subclasses of Client."
            )
        )


class ZMQInputClient(ZMQClient, gevent.Greenlet):
    """
    This is the parent class for all streams and plugins with
    input streams. It opens a ZeroMQ SUB socket for receiving
    ZMQ messages from the input streams it is subscribed to and stays
    open to receiving those messages, calling the process method
    on all messages received.
    """

    def __init__(
        self,
        zmq_context,
        zmq_proxy_xsub_url=ait.SERVER_DEFAULT_XSUB_URL,
        zmq_proxy_xpub_url=ait.SERVER_DEFAULT_XPUB_URL,
        **kwargs,
    ):
        super(ZMQInputClient, self).__init__(
            zmq_context, zmq_proxy_xsub_url, zmq_proxy_xpub_url
        )

        self.context = zmq_context
        self.sub = self.context.socket(zmq.SUB)
        self.sub.connect(zmq_proxy_xpub_url.replace("*", "localhost"))

        gevent.Greenlet.__init__(self)

    def _run(self):
        try:
            while True:
                gevent.sleep(0)
                msg = self.sub.recv_multipart()
                topic, message = utils.decode_message(msg)
                if topic is None or message is None:
                    log.error(f"{self} received invalid topic or message. Skipping")
                    continue

                log.debug("{} received message from {}".format(self, topic))
                self.process(message, topic=topic)

        except Exception as e:
            log.error(
                "Exception raised in {} while receiving messages: {}".format(self, e)
            )
            raise (e)


class UDPOutputClient(ZMQInputClient):
    """
    This is the parent class for all outbound streams which publish
    to a UDP port. It opens a UDP port to publish to and publishes
    outgoing message data to this port.
    """

    def __init__(
        self,
        zmq_context,
        zmq_proxy_xsub_url=ait.SERVER_DEFAULT_XSUB_URL,
        zmq_proxy_xpub_url=ait.SERVER_DEFAULT_XPUB_URL,
        **kwargs,
    ):
<<<<<<< HEAD

        super(UDPOutputClient, self).__init__(
=======
        super(PortOutputClient, self).__init__(
>>>>>>> 61001eda
            zmq_context, zmq_proxy_xsub_url, zmq_proxy_xpub_url
        )
        if "output" in kwargs:
            output = kwargs["output"]
            if type(output) is int:
                self.addr_spec = ("localhost", output)
            elif utils.is_valid_address_spec(output):
                protocol,hostname,port = output.split(":")
                if protocol.lower() != "udp":
                    raise (ValueError(f"UDPOutputClient: Invalid Specification {output}"))
                self.addr_spec = (hostname,int(port))
            else:
                raise (ValueError(f"UDPOutputClient: Invalid Specification {output}"))
        else:
            raise (ValueError(f"UDPOutputClient: Invalid Specification"))


        self.context = zmq_context
        # override pub to be udp socket
        self.pub = socket.socket(socket.AF_INET, socket.SOCK_DGRAM)

    def publish(self, msg):
        self.pub.sendto(msg, self.addr_spec)
        log.debug("Published message from {}".format(self))

class TCPOutputClient(ZMQInputClient):
    """
    This is the parent class for all outbound streams which publish
    to a TCP port. It opens a TCP connection to publish to and publishes
    outgoing message data to this port.
    """

    def __init__(
        self,
        zmq_context,
        zmq_proxy_xsub_url=ait.SERVER_DEFAULT_XSUB_URL,
        zmq_proxy_xpub_url=ait.SERVER_DEFAULT_XPUB_URL,
        **kwargs,
    ):

        super(TCPOutputClient, self).__init__(
            zmq_context, zmq_proxy_xsub_url, zmq_proxy_xpub_url
        )
        if "output" in kwargs:
            output = kwargs["output"]
            if utils.is_valid_address_spec(output):
                protocol,hostname,port = output.split(":")
                if protocol.lower() != "tcp":
                    raise (ValueError(f"TCPOutputClient: Invalid Specification {output}"))
                self.addr_spec = (hostname,int(port))
            else:
                raise (ValueError(f"TCPOutputClient: Invalid Specification {output}"))
        else:
            raise (ValueError(f"TCPOutputClient: Invalid Specification"))


        self.context = zmq_context
        self.pub = socket.socket(socket.AF_INET, socket.SOCK_STREAM)
        

    def publish(self, msg):
        self.pub.connect(self.addr_spec)
        self.pub.sendall(msg)



class UDPInputServer(ZMQClient, gs.DatagramServer):
    """
    This is the parent class for all inbound streams which receive messages
    on a port. It opens a UDP port for receiving messages, listens for them,
    and calls the process method on all messages received.
    """

    def __init__(
        self,
        zmq_context,
        zmq_proxy_xsub_url=ait.SERVER_DEFAULT_XSUB_URL,
        zmq_proxy_xpub_url=ait.SERVER_DEFAULT_XPUB_URL,
        **kwargs,
    ):
<<<<<<< HEAD
        if "input" in kwargs:
            input = kwargs["input"]
            if type(input) is int:
                host_spec = input
            elif utils.is_valid_address_spec(input):
                protocol,hostname,port = input.split(":")
                if protocol.lower() != "udp":
                    raise (ValueError(f"UDPInputServer: Invalid Specification {input}"))
                if hostname in ["127.0.0.1", "localhost"]:
                    host_spec = port
                elif hostname in ["0.0.0.0", "server"]:
                    host_spec = f"0.0.0.0:{port}"
                else:
                    raise (ValueError(f"UDPInputServer: Invalid Specification {input}"))
                
            else:
                raise (ValueError(f"UDPInputServer: Invalid Specification {input}"))
            super(UDPInputServer, self).__init__(
=======
        if "input" in kwargs and type(kwargs["input"][0]) is int:
            super(PortInputClient, self).__init__(
>>>>>>> 61001eda
                zmq_context,
                zmq_proxy_xsub_url,
                zmq_proxy_xpub_url,
                listener=host_spec,
            )
        else:
            raise (ValueError("UDPInputServer: Invalid Specification"))

        # open sub socket
        self.sub = gevent.socket.socket(gevent.socket.AF_INET, gevent.socket.SOCK_DGRAM)

    def handle(self, packet, address):
        # This function provided for gs.DatagramServer class
        log.debug("{} received message from port {}".format(self, address))
        self.process(packet)


class TCPInputServer(ZMQClient, gs.StreamServer):
    """
    This class is similar to UDPInputServer except its TCP instead of UDP.
    """

    def __init__(
        self,
        zmq_context,
        zmq_proxy_xsub_url=ait.SERVER_DEFAULT_XSUB_URL,
        zmq_proxy_xpub_url=ait.SERVER_DEFAULT_XPUB_URL,
        buffer=1024,
        **kwargs,
    ):
        self.cur_socket = None
        self.buffer = buffer
        if "input" in kwargs:
            input = kwargs["input"]
            if not utils.is_valid_address_spec(input):
                raise (
                    ValueError(
                        f"TCPInputServer: Invalid Specification {input}"
                    )
                )
            protocol,hostname,port = input.split(":")
            if protocol.lower() != "tcp" or hostname not in ["127.0.0.1", "localhost", "server", "0.0.0.0"]:
                raise (
                    ValueError(
                        f"TCPInputServer: Invalid Specification {input}"
                    )
                )

            self.sub = gevent.socket.socket(
                gevent.socket.AF_INET, gevent.socket.SOCK_STREAM
            )
            hostname = (
                "127.0.0.1"
                if hostname in ["127.0.0.1", "localhost"]
                else "0.0.0.0"
            )
            super(TCPInputServer, self).__init__(
                zmq_context,
                zmq_proxy_xsub_url,
                zmq_proxy_xpub_url,
                listener=(hostname, int(port)),
            )
        else:
            raise (
                ValueError(
                    "TCPInputServer:  Invalid Specification"
                )
            )

    def handle(self, socket, address):
        self.cur_socket = socket
        with socket:
            while True:
                data = socket.recv(self.buffer)
                if not data:
                    break
                log.debug("{} received message from port {}".format(self, address))
                self.process(data)
                gevent.sleep(0)  # pass control back


class TCPInputClient(ZMQClient):
    """
    This class creates a TCP input client.  Unlike TCPInputServer and UDPInputServer,
    this class will proactively initiate a connection with an input source and begin
    receiving data from that source.  This class does not inherit directly from gevent
    servers and thus implements its own housekeeping functions.  It also implements a
    start function that spawns a process to stay consistent with the behavior of
    TCPInputServer and UDPInputServer.

    """

    def __init__(
        self,
        zmq_context,
        zmq_proxy_xsub_url=ait.SERVER_DEFAULT_XSUB_URL,
        zmq_proxy_xpub_url=ait.SERVER_DEFAULT_XPUB_URL,
        connection_reattempts=5,
        buffer=1024,
        **kwargs,
    ):
        self.connection_reattempts = connection_reattempts
        self.buffer = buffer
        self.connection_status = -1
        self.proc = None
        self.protocol = gevent.socket.SOCK_STREAM

        if "buffer" in kwargs and type(kwargs["buffer"]) == int:
            self.buffer = kwargs["buffer"]

        if "input" in kwargs:
            input = kwargs["input"]
            if not utils.is_valid_address_spec(input):
                raise (
                    ValueError(
                        f"TCPInputClient: Invalid Specification {input}"
                    )
                )
            protocol,hostname,port = input.split(":")
            if protocol.lower() != "tcp":
                raise (
                    ValueError(
                        f"TCPInputClient: Invalid Specification {input}"
                    )
                )
            super(TCPInputClient, self).__init__(
                zmq_context, zmq_proxy_xsub_url, zmq_proxy_xpub_url
            )

            self.sub = gevent.socket.socket(gevent.socket.AF_INET, self.protocol)

            self.hostname = hostname
            self.port = int(port)
            self.address = (hostname,int(port))

        else:
            raise (
                ValueError(
                    "TCPInputClient: Invalid Specification"
                )
            )

    def __exit__(self):
        try:
            if self.sub:
                self.sub.close()
            if self.proc:
                self.proc.kill()
        except Exception as e:
            log.error(e)

    def __del__(self):
        try:
            if self.sub:
                self.sub.close()
            if self.proc:
                self.proc.kill()
        except Exception as e:
            log.error(e)

    def __repr__(self):
        return "<%s at %s %s>" % (
            type(self).__name__,
            hex(id(self)),
            self._formatinfo(),
        )

    def __str__(self):
        return "<%s %s>" % (type(self).__name__, self._formatinfo())

    def start(self):
        self.proc = gevent.spawn(self._client)

    def _connect(self):
        while self.connection_reattempts:
            try:
                res = self.sub.connect_ex((self.hostname, self.port))
                if res == 0:
                    self.connection_reattempts = 5
                    return res
                else:
                    self.connection_reattempts -= 1
                    gevent.sleep(1)
            except Exception as e:
                log.error(e)
                self.connection_reattempts -= 1
                gevent.sleep(1)

    def _exit(self):
        try:
            if self.sub:
                self.sub.close()
            if self.proc:
                self.proc.kill()
        except Exception as e:
            log.error(e)

    def _client(self):
        self.connection_status = self._connect()
        if self.connection_status != 0:
            log.error(
                f"Unable to connect to client: {self.address[0]}:{self.address[1]}"
            )
            self._exit()
        while True:
            packet = self.sub.recv(self.buffer)
            if not packet:
                gevent.sleep(1)
                log.info(
                    f"Trying to reconnect to client: {self.address[0]}:{self.address[1]}"
                )
                if self._connect() != 0:
                    log.error(
                        f"Unable to connect to client: {self.address[0]}:{self.address[1]}"
                    )
                    self._exit()
            self.process(packet)

    def _formatinfo(self):
        result = ""
        try:
            if isinstance(self.address, tuple) and len(self.address) == 2:
                result += "address=%s:%s" % self.address
            else:
                result += "address=%s" % (self.address,)
        except Exception as ex:
            result += str(ex) or "<error>"
        return result<|MERGE_RESOLUTION|>--- conflicted
+++ resolved
@@ -32,11 +32,6 @@
         self.pub.connect(zmq_proxy_xsub_url.replace("*", "localhost"))
         if "listener" in kwargs and isinstance(kwargs["listener"], int):
             kwargs["listener"] = "127.0.0.1:" + str(kwargs["listener"])
-<<<<<<< HEAD
-        # if "listener" in kwargs and isinstance(kwargs["listener"], str):
-        #     kwargs["listener"] = kwargs["listener"]
-=======
->>>>>>> 61001eda
         # calls gevent.Greenlet or gs.DatagramServer __init__
         super(ZMQClient, self).__init__(**kwargs)
 
@@ -136,12 +131,8 @@
         zmq_proxy_xpub_url=ait.SERVER_DEFAULT_XPUB_URL,
         **kwargs,
     ):
-<<<<<<< HEAD
 
         super(UDPOutputClient, self).__init__(
-=======
-        super(PortOutputClient, self).__init__(
->>>>>>> 61001eda
             zmq_context, zmq_proxy_xsub_url, zmq_proxy_xpub_url
         )
         if "output" in kwargs:
@@ -222,7 +213,6 @@
         zmq_proxy_xpub_url=ait.SERVER_DEFAULT_XPUB_URL,
         **kwargs,
     ):
-<<<<<<< HEAD
         if "input" in kwargs:
             input = kwargs["input"]
             if type(input) is int:
@@ -241,10 +231,6 @@
             else:
                 raise (ValueError(f"UDPInputServer: Invalid Specification {input}"))
             super(UDPInputServer, self).__init__(
-=======
-        if "input" in kwargs and type(kwargs["input"][0]) is int:
-            super(PortInputClient, self).__init__(
->>>>>>> 61001eda
                 zmq_context,
                 zmq_proxy_xsub_url,
                 zmq_proxy_xpub_url,
