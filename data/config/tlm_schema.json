{
    "$schema": "http://json-schema.org/draft-04/schema#",
    "title": "Telemetry Dictionary Schema",
    "description": "Telemetry Dictionary Schema",
    "type": "array",
    "items": {
	"oneOf" : [{
	    "required" : ["packet", "fields"]
	}, {
	    "required" : ["include"]
	}],
        "additionalProperties": false,
        "properties": {
            "packet": {
                "type": "string"
            },
	    "include": {
                "type": "string"
            },
            "name": {
                "type": "string"
            },
            "desc": {
                "type": "string"
            },
            "constants": {
                "type": "object",
                "description": "Key:Value pairs that define a constant and its value."
            },
            "functions": {
                "type": "object",
                "description": "Function name to function mappings. The function name should be of the form 'R(dn)'. The function body can reference history values and constant values."
            },
            "history": {
                "type": "array",
                "description": "A list of field names for which history values should be stored."
            },
            "fields": {
                "type": "array",
                "items": {
                    "type": "object",
                    "additionalProperties": false,
		    "oneOf" : [{
			"required" : ["name", "type"]
		    }, {
			"required" : ["include"]
		    }],
                    "properties": {
                        "include": {
                            "type": "string"
                        },
                        "field": {
                            "type": "string"
                        },
                        "name": {
                            "type": "string"
                        },
                        "title": {
                            "type": "string"
                        },
                        "type": {
                            "type": "string"
                        },
                        "desc": {
                            "type": "string"
                        },
                        "mask": {
                            "type": "integer"
                        },
                        "bytes": {
<<<<<<< HEAD
                            "type": [ "integer", "array", "string" ],
                            "description": "TODO: Need to update the min/max when NOT a list",
                            "maxItems": 2,
                            "items": { "type": "integer" }
=======
                            "anyOf": [
                                {
                                    "type": "integer"
                                },
                                {
                                    "type": "string",
                                    "enum": ["@prev"]

                                },
                                {
                                    "type": "array",
                                    "maxItems": 2,
                                    "items": { "type": "integer" }
                                }
                              ],
                            "description": "TODO: Need to update the min/max when NOT a list"
>>>>>>> 71ab8c6a
                        },
                        "enum": {
                            "type": "object",
                            "description": "TODO: Does not check valid enumeration"
                        },
                        "value": {
                            "type": "integer",
<<<<<<< HEAD
                            "description": "Set value for this defn in hex"
=======
                            "description": "Expected value for this field."
>>>>>>> 71ab8c6a
                        },
                        "when": {
                            "type": "string",
                            "description": "An expression defining when a !Field's value is valid."
                        },
                        "dntoeu": {
                            "type": "object",
                            "additionalProperties": false,
                            "required": ["equation", "units", "when"],
                            "properties": {
                                "equation": {
                                    "type": "string"
                                },
                                "units": {
                                    "type": "string"
                                },
                                "when": {
                                    "type": "string"
                                }
                            }
                        }
                    }
                }
            }
        }
    }
}<|MERGE_RESOLUTION|>--- conflicted
+++ resolved
@@ -68,12 +68,6 @@
                             "type": "integer"
                         },
                         "bytes": {
-<<<<<<< HEAD
-                            "type": [ "integer", "array", "string" ],
-                            "description": "TODO: Need to update the min/max when NOT a list",
-                            "maxItems": 2,
-                            "items": { "type": "integer" }
-=======
                             "anyOf": [
                                 {
                                     "type": "integer"
@@ -90,7 +84,6 @@
                                 }
                               ],
                             "description": "TODO: Need to update the min/max when NOT a list"
->>>>>>> 71ab8c6a
                         },
                         "enum": {
                             "type": "object",
@@ -98,11 +91,7 @@
                         },
                         "value": {
                             "type": "integer",
-<<<<<<< HEAD
-                            "description": "Set value for this defn in hex"
-=======
                             "description": "Expected value for this field."
->>>>>>> 71ab8c6a
                         },
                         "when": {
                             "type": "string",
